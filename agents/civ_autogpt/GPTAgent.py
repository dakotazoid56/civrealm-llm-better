--- conflicted
+++ resolved
@@ -65,23 +65,6 @@
 
         # For Azure OpenAI API only
         self.deployment_name = os.environ['DEPLOYMENT_NAME']
-<<<<<<< HEAD
-
-        if os.environ['OPENAI_API_TYPE'] == 'azure':
-            self.change_api_base('azure')
-            llm = AzureChatOpenAI(openai_api_base=openai.api_base,
-                                  openai_api_version=openai.api_version,
-                                  openai_api_key=openai.api_key,
-                                  openai_api_type=openai.api_type,
-                                  deployment_name=self.deployment_name,
-                                  temperature=0.7)
-            self.chain = load_qa_chain(AzureOpenAI(deployment_name=self.deployment_name, model_name='gpt-35-turbo'), chain_type="stuff")
-        else:
-            self.change_api_base('openai')
-            llm = ChatOpenAI(temperature=0.7, openai_api_key=openai.api_key)
-            self.chain = load_qa_chain(OpenAI(model_name="gpt-3.5-turbo"), chain_type="stuff")
-
-=======
 
         if os.environ['OPENAI_API_TYPE'] == 'azure':
             self.change_api_base('azure')
@@ -98,7 +81,6 @@
             llm = ChatOpenAI(temperature=0.7, openai_api_key=openai.api_key)
             self.chain = load_qa_chain(OpenAI(model_name="gpt-3.5-turbo"), chain_type="stuff")
 
->>>>>>> a67c6d82
         self.memory = ConversationSummaryBufferMemory(llm=llm, max_token_limit=500)
 
         pinecone.init(
@@ -167,18 +149,6 @@
         # print("reading task prompt from {}".format(task_prompt_file))
         with open(load_path, "r") as f:
             self.dialogue = eval(f.read())
-<<<<<<< HEAD
-    
-    def save_dialogue_to_file(self, save_path = saved_dialogue_file):
-        with open(save_path, "w", encoding = 'utf-8') as f:
-            for message in self.dialogue:
-                f.write(str(message) + '\n')
-
-    def update_openai_api_key(self):
-        if openai.api_type != 'openai':
-            return
-
-=======
 
     def save_dialogue_to_file(self, save_path=saved_dialogue_file):
         with open(save_path, "w", encoding='utf-8') as f:
@@ -189,7 +159,6 @@
         if openai.api_type != 'openai':
             return
 
->>>>>>> a67c6d82
         curr_key = self.openai_api_keys[0]
         openai.api_key = os.environ["OPENAI_API_KEY"] = curr_key
         self.openai_api_keys.pop(0)
@@ -317,11 +286,7 @@
         self.restrict_dialogue()
         # TODO add retreat mech to cope with rate limit
         self.update_openai_api_key()
-<<<<<<< HEAD
-        
-=======
-
->>>>>>> a67c6d82
+
         if self.model in ['gpt-3.5-turbo-0301', 'gpt-3.5-turbo']:
             assert openai.api_type == 'openai'
             response = openai.ChatCompletion.create(
