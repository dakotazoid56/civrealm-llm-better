--- conflicted
+++ resolved
@@ -51,12 +51,8 @@
     """
     This agent uses GPT-3 to generate actions.
     """
-<<<<<<< HEAD
-
-    def __init__(self, model):
-=======
-    def __init__(self, model="gpt-35-turbo", prompt_handler=BASE_PH):
->>>>>>> eeec73f8
+
+    def __init__(self, model, prompt_handler=BASE_PH):
         self.model = model
         self.dialogue = []
         self.taken_actions_list = []
@@ -96,15 +92,10 @@
 
         # embeddings = OpenAIEmbeddings(model="text-embedding-ada-002")
         self.index = Pinecone.from_existing_index(
-<<<<<<< HEAD
             index_name='langchain-demo', embedding=OpenAIEmbeddings(model="text-embedding-ada-002"))
-        
+
     def add_user_message_to_dialogue(self, message):
         self.dialogue.append({'role': 'user', 'content': message})
-=======
-            index_name='langchain-demo',
-            embedding=OpenAIEmbeddings(model="text-embedding-ada-002"))
->>>>>>> eeec73f8
 
     def get_similiar_docs(self, query, k=2, score=False):
         index = self.index
@@ -147,7 +138,6 @@
         return context.split('\n')
 
     def _load_state_prompt(self):
-<<<<<<< HEAD
         with open(state_prompt_file, "r") as f:
             state_prompt = f.read()
         self.add_user_message_to_dialogue(state_prompt)
@@ -158,18 +148,6 @@
             task_prompt = f.read()
         self.add_user_message_to_dialogue(task_prompt)
         return task_prompt
-=======
-        self.state_prompt = self.prompt_handler.state_prompt()
-
-        self.dialogue.append({"role": "user", "content": self.state_prompt})
-
-        return self.state_prompt
-
-    def _load_task_prompt(self):
-        self.task_prompt = self.prompt_handler.task_prompt()
-        self.dialogue.append({"role": "user", "content": self.task_prompt})
-        return self.task_prompt
->>>>>>> eeec73f8
 
     def load_saved_dialogue(self, load_path=saved_dialogue_file):
         # print("reading task prompt from {}".format(task_prompt_file))
