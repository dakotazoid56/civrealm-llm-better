--- conflicted
+++ resolved
@@ -27,11 +27,7 @@
 
 
 class LanguageAgent(BaseAgent):
-<<<<<<< HEAD
-    def __init__(self, LLM_model = 'gpt-35-turbo', load_dialogue = False):
-=======
     def __init__(self, LLM_model='gpt-35-turbo', load_dialogue=False):
->>>>>>> a67c6d82
         super().__init__()
         if "debug.agentseed" in fc_args:
             self.set_agent_seed(fc_args["debug.agentseed"])
